--- conflicted
+++ resolved
@@ -3,10 +3,7 @@
     "variables" : {
         "CIS_SCHEDULER" : {
             "type" : "string",
-<<<<<<< HEAD
-=======
             "default" : "ssh",
->>>>>>> 106aa066
             "values" : ["pbs", "ssh"]
         },
         "CIS_QUEUE" : {
