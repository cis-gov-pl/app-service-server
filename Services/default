{
    "config" : {},
    "variables" : {
        "CIS_SCHEDULER" : {
            "type" : "string",
            "values" : ["pbs", "ssh"]
        },
        "CIS_QUEUE" : {
            "type" : "string",
<<<<<<< HEAD
            "values" : ["", "a12h", "a3d", "i12h", "i3d", "localhost"]
=======
            "default" : "i12h",
            "values" : ["i12h","short", "long", "test_slc6"]
>>>>>>> c5a840a3
        },
        "CIS_SSH_HOST" : {
            "type" : "string",
            "values" : ["localhost"]
        }
    },
    "sets" : {}
}<|MERGE_RESOLUTION|>--- conflicted
+++ resolved
@@ -7,12 +7,7 @@
         },
         "CIS_QUEUE" : {
             "type" : "string",
-<<<<<<< HEAD
-            "values" : ["", "a12h", "a3d", "i12h", "i3d", "localhost"]
-=======
-            "default" : "i12h",
-            "values" : ["i12h","short", "long", "test_slc6"]
->>>>>>> c5a840a3
+            "values" : ["a12h", "a3d", "i12h", "i3d"]
         },
         "CIS_SSH_HOST" : {
             "type" : "string",
